--- conflicted
+++ resolved
@@ -1,1179 +1,1176 @@
-<!doctype html>
-<html lang="en">
-<head>
-  <meta charset="utf-8"/>
-  <title>Matterhorn — Base Switch + Base Opacity + S2 Cloudless + Relief + Hillshade + Contours</title>
-  <meta name="viewport" content="width=device-width,initial-scale=1,maximum-scale=1,user-scalable=no"/>
-
-  <!-- MapLibre GL JS 5.9.0 -->
-  <link href="https://unpkg.com/maplibre-gl@5.9.0/dist/maplibre-gl.css" rel="stylesheet"/>
-  <script src="https://unpkg.com/maplibre-gl@5.9.0/dist/maplibre-gl.js"></script>
-
-  <!-- PMTiles v4 -->
-  <script src="https://unpkg.com/pmtiles@4.3.0/dist/pmtiles.js"></script>
-
-  <!-- Contours (worker) -->
-  <script src="https://unpkg.com/@acalcutt/maplibre-contour-pmtiles@latest/dist/maplibre-contour-pmtiles.min.js"></script>
-
-  <style>
-    html, body { margin:0; height:100%; }
-    #map { position:absolute; inset:0; }
-
-    .sr-only {
-      position: absolute;
-      width: 1px;
-      height: 1px;
-      padding: 0;
-      margin: -1px;
-      overflow: hidden;
-      clip: rect(0, 0, 0, 0);
-      white-space: nowrap;
-      border: 0;
-    }
-
-    .maplibre-preload {
-      position: absolute;
-      inset: 0;
-      z-index: 3;
-      display: flex;
-      align-items: center;
-      justify-content: center;
-      color: #f6fbff;
-      font: 13px/1.4 system-ui, -apple-system, Segoe UI, Roboto, sans-serif;
-      letter-spacing: 0.08em;
-      text-transform: uppercase;
-      transition: opacity 0.35s ease;
-      pointer-events: none;
-    }
-
-    .maplibre-preload__content {
-      display: flex;
-      align-items: center;
-      gap: 12px;
-      padding: 16px 22px;
-      border-radius: 999px;
-      background: rgba(5, 14, 22, 0.65);
-      box-shadow: 0 12px 32px rgba(0, 0, 0, 0.35);
-      pointer-events: auto;
-    }
-
-    .maplibre-preload__spinner {
-      width: 32px;
-      height: 32px;
-      border-radius: 50%;
-      border: 3px solid rgba(255, 255, 255, 0.25);
-      border-top-color: #3ab7c6;
-      animation: maplibre-preload-spin 1s linear infinite;
-    }
-
-    .maplibre-preload__text {
-      font-weight: 600;
-      letter-spacing: 0.16em;
-      font-size: 12px;
-    }
-
-    .maplibre-preload--hidden {
-      opacity: 0;
-    }
-
-    @keyframes maplibre-preload-spin {
-      to { transform: rotate(360deg); }
-    }
-
-    @media (prefers-reduced-motion: reduce) {
-      .maplibre-preload { transition: none; }
-      .maplibre-preload__spinner { animation: none; }
-    }
-
-    .ui {
-      position: absolute; top: 10px; left: 10px; z-index: 2;
-      background: rgba(255,255,255,.92); border-radius: 10px; padding: 8px 10px;
-      font: 13px/1.2 system-ui, -apple-system, Segoe UI, Roboto, sans-serif;
-      box-shadow: 0 6px 18px rgba(0,0,0,.12);
-      display: grid; gap: 8px;
-    }
-
-    .toggle-3d {
-      appearance: none;
-      border: 1px solid #ccc;
-      border-radius: 999px;
-      padding: 8px;
-      font: inherit;
-      cursor: pointer;
-      background: #fff;
-      transition: background 0.2s ease, color 0.2s ease, border-color 0.2s ease;
-      display: inline-flex;
-      align-items: center;
-      justify-content: center;
-    }
-    .toggle-3d:hover,
-    .toggle-3d:focus-visible {
-      outline: none;
-      border-color: #111;
-    }
-    .toggle-3d.active {
-      background: #111;
-      color: #fff;
-      border-color: #111;
-    }
-    .toggle-3d svg {
-      width: 20px;
-      height: 20px;
-      display: block;
-      fill: currentColor;
-    }
-
-    .gpx-import {
-      display: flex;
-      justify-content: center;
-    }
-
-    .gpx-import .btn {
-      width: 100%;
-      text-align: center;
-    }
-
-    #gpxFileInput {
-      position: absolute;
-      width: 1px;
-      height: 1px;
-      padding: 0;
-      margin: -1px;
-      overflow: hidden;
-      clip: rect(0, 0, 0, 0);
-      white-space: nowrap;
-      border: 0;
-    }
-
-    .hs-panel {
-      position: absolute; top: 10px; right: 10px; z-index: 2;
-      background: rgba(255,255,255,.92); border-radius: 10px; padding: 8px 10px;
-      font: 13px/1.2 system-ui, -apple-system, Segoe UI, Roboto, sans-serif;
-      box-shadow: 0 6px 18px rgba(0,0,0,.12);
-    }
-    .hs-title { font-weight: 600; margin-bottom: 6px; }
-    .btns { display:flex; gap:6px; flex-direction: column; }
-    .btns .btn { width: 100%; }
-    .btn {
-      padding: 6px 10px; border-radius: 999px; border: 1px solid #ccc;
-      background:#fff; cursor:pointer; font-size:12px;
-    }
-    .btn.active { background:#111; color:#fff; border-color:#111; }
-
-    .imagery-toggle {
-      position: absolute; top: 10px; left: 50%; transform: translateX(-50%); z-index:2;
-      background: rgba(255,255,255,.92); border-radius: 999px; padding: 6px 8px;
-      display: flex; gap: 6px; align-items: center; flex-wrap: wrap; justify-content: center;
-      font: 13px/1.2 system-ui, -apple-system, Segoe UI, Roboto, sans-serif;
-      box-shadow: 0 6px 18px rgba(0,0,0,.12);
-      max-width: calc(100% - 20px);
-    }
-    .pill {
-      padding: 6px 10px; border-radius: 999px; border: 1px solid #ccc;
-      background:#fff; cursor:pointer; font-size:12px;
-    }
-    .pill.active { background:#111; color:#fff; border-color:#111; }
-
-    .vignette {
-      position: absolute;
-      inset: 0;
-      pointer-events: none;
-      z-index: 1;
-      background: radial-gradient(circle at center, rgba(0,0,0,0) 45%, rgba(0,0,0,0.55) 72%, rgba(0,0,0,0.82) 100%);
-      transition: background 0.4s ease;
-    }
-    .vignette[data-mode="2d"] {
-      background: radial-gradient(circle at center, rgba(0,0,0,0) 52%, rgba(0,0,0,0.45) 78%, rgba(0,0,0,0.7) 100%);
-    }
-    @media (max-width: 640px) {
-      .vignette {
-        background: radial-gradient(circle at center, rgba(0,0,0,0) 55%, rgba(0,0,0,0.48) 80%, rgba(0,0,0,0.78) 100%);
-      }
-      .vignette[data-mode="2d"] {
-        background: radial-gradient(circle at center, rgba(0,0,0,0) 60%, rgba(0,0,0,0.4) 82%, rgba(0,0,0,0.68) 100%);
-      }
-    }
-  </style>
-  <script src="./maplibre-preload.js"></script>
-</head>
-<body>
-<div id="map"></div>
-<div class="vignette" aria-hidden="true"></div>
-
-<!-- UI: View mode toggle -->
-<div class="ui">
-  <button id="toggle3D" class="toggle-3d" type="button" aria-pressed="true" aria-label="Switch to 2D" title="Switch to 2D">
-    <svg viewBox="0 0 24 24" role="img" aria-hidden="true" focusable="false">
-      <path d="M3.2 18.5h17.6c.7 0 1.2-.6 1.2-1.3a1.2 1.2 0 0 0-.5-.9l-6.9-4.7a1.6 1.6 0 0 0-1.8 0L9.1 14l-6-4a1.2 1.2 0 0 0-1.8.9v6.3c0 .7.5 1.3 1.2 1.3Z"/>
-      <path d="M10.2 11.1 7.5 9.3a1.6 1.6 0 0 0-1.8 0L1 12a1.2 1.2 0 0 0 .2 2c.4.2.9.2 1.2 0l4.4-2.9 3.3 2.2 3.5-2.3c.6-.4 1.4-.4 2 0l7.7 5a1.2 1.2 0 0 0 1.8-.9v-.2c0-.4-.2-.8-.6-1L15.3 8a1.6 1.6 0 0 0-1.8 0l-3.3 2.2Z"/>
-    </svg>
-  </button>
-  <input id="gpxFileInput" class="sr-only" type="file" accept=".gpx,application/gpx+xml">
-  <div class="gpx-import">
-    <button id="gpxImportButton" class="btn" type="button">Import GPX</button>
-  </div>
-</div>
-
-<!-- Hillshade method switcher -->
-<div class="hs-panel">
-  <div class="hs-title">Hillshade method</div>
-  <div class="btns">
-    <button class="btn active" data-method="igor">Igor</button>
-    <button class="btn" data-method="combined">Combined</button>
-  </div>
-</div>
-
-<!-- Imagery toggle -->
-<div class="imagery-toggle">
-  <button class="pill" id="toggleS2">S2 Cloudless</button>
-</div>
-
-<script>
-  // ---------- CONFIG ----------
-  const RELIEF_OPACITY = 0.40;
-  const S2_OPACITY = 0.50;
-  const VERSATILES_LOCAL_JSON = './osm_liberty.json'; // place alongside this HTML
-  const S2C_URL = 'https://tiles.maps.eox.at/wmts/1.0.0/s2cloudless-2020_3857/default/g/{z}/{y}/{x}.jpg';
-  const TILE_FADE_DURATION = 800;
-  const S2_FADE_DURATION = 700;
-<<<<<<< HEAD
-  const OVERTURE_BUILDINGS_PM_URL = 'https://data.source.coop/cholmes/overture/overture-buildings.pmtiles';
-  const OVERTURE_BUILDINGS_ATTRIBUTION = '<a href="https://overturemaps.org/">© Overture Maps Foundation</a>';
-  const OVERTURE_BUILDING_COLOR_EXPR = [
-    'match',
-    ['coalesce', ['get', 'subclass'], ['get', 'class']],
-    'residential', '#f1d5b8',
-    'multi_family', '#f1d5b8',
-    'single_family', '#f1d5b8',
-    'commercial', '#f5c08a',
-    'office', '#f5c08a',
-    'retail', '#f5c08a',
-    'industrial', '#c6bda9',
-    'warehouse', '#c6bda9',
-    'factory', '#c6bda9',
-    'logistics', '#c6bda9',
-    'education', '#cfe3ff',
-    'school', '#cfe3ff',
-    'university', '#cfe3ff',
-    'college', '#cfe3ff',
-    'healthcare', '#f4a9a0',
-    'hospital', '#f4a9a0',
-    'medical', '#f4a9a0',
-    'religious', '#d5c0f2',
-    'church', '#d5c0f2',
-    'temple', '#d5c0f2',
-    'synagogue', '#d5c0f2',
-    'civic', '#e1d1f3',
-    'government', '#e1d1f3',
-    'public', '#e1d1f3',
-    'hospitality', '#f5d0b8',
-    'hotel', '#f5d0b8',
-    'lodging', '#f5d0b8',
-    'recreation', '#d8e8d2',
-    'sports', '#d8e8d2',
-    'entertainment', '#d8e8d2',
-    'transportation', '#d9e3ef',
-    'station', '#d9e3ef',
-    'hangar', '#d9e3ef',
-    'garage', '#d9e3ef',
-    'agriculture', '#e9ddb8',
-    'barn', '#e9ddb8',
-    '#d9d2c2'
-  ];
-  const OVERTURE_BUILDING_HEIGHT_EXPR = [
-    'coalesce',
-    ['get', 'height'],
-    ['*', ['coalesce', ['get', 'num_floors'], ['get', 'levels'], 2], 3.3]
-  ];
-  const OVERTURE_BUILDING_BASE_EXPR = [
-    'coalesce',
-    ['get', 'ground_height'],
-    ['get', 'base_height'],
-    ['get', 'min_height'],
-    0
-  ];
-  const pmtilesProtocol = new pmtiles.Protocol({ metadata: true, errorOnMissingTile: true });
-  if (typeof maplibregl !== 'undefined' && typeof maplibregl.addProtocol === 'function') {
-    maplibregl.addProtocol('pmtiles', (params, abortController) => pmtilesProtocol.tile(params, abortController));
-  }
-  const overtureBuildingsTileset = new pmtiles.PMTiles(OVERTURE_BUILDINGS_PM_URL);
-  pmtilesProtocol.add(overtureBuildingsTileset);
-  let overtureVectorLayerIdPromise = null;
-  let loggedOvertureMetadataError = false;
-  const INITIAL_OVERZOOM_LEVELS = 2; // fetch tiles one zoom level higher for crisper rendering
-  const MAX_OVERZOOM_LEVELS = 3;
-  const MAX_PIXEL_RATIO = 4;
-  const NATIVE_PIXEL_RATIO = window.devicePixelRatio || 1;
-  function computePixelRatio(overzoomLevels) {
-    return Math.min(NATIVE_PIXEL_RATIO * Math.pow(2, overzoomLevels), MAX_PIXEL_RATIO);
-  }
-
-  function updateMapPixelRatio(mapInstance, pixelRatio) {
-    if (!mapInstance || !Number.isFinite(pixelRatio)) return;
-
-    if (typeof mapInstance.setPixelRatio === 'function') {
-      mapInstance.setPixelRatio(pixelRatio);
-      if (typeof mapInstance.triggerRepaint === 'function') {
-        mapInstance.triggerRepaint();
-      }
-      return;
-    }
-
-    const canvas = typeof mapInstance.getCanvas === 'function' ? mapInstance.getCanvas() : null;
-    const container = typeof mapInstance.getContainer === 'function' ? mapInstance.getContainer() : null;
-    if (!canvas || !container) return;
-
-    const width = container.clientWidth;
-    const height = container.clientHeight;
-    if (!width || !height) return;
-
-    const nextWidth = Math.round(width * pixelRatio);
-    const nextHeight = Math.round(height * pixelRatio);
-
-    if (canvas.width !== nextWidth) canvas.width = nextWidth;
-    if (canvas.height !== nextHeight) canvas.height = nextHeight;
-
-    if (canvas.style) {
-      canvas.style.width = `${width}px`;
-      canvas.style.height = `${height}px`;
-    }
-
-    const painter = mapInstance.painter;
-    const context = painter && painter.context ? painter.context : null;
-    if (context) {
-      if (typeof context.setDevicePixelRatio === 'function') {
-        context.setDevicePixelRatio(pixelRatio);
-      } else if (typeof context.resize === 'function') {
-        context.resize(width, height, pixelRatio);
-      }
-    }
-
-    if (mapInstance.transform && typeof mapInstance.transform.resize === 'function') {
-      mapInstance.transform.resize(width, height);
-    }
-
-    if (typeof mapInstance.triggerRepaint === 'function') {
-      mapInstance.triggerRepaint();
-    }
-  }
-=======
->>>>>>> 29a970f6
-
-  function getTextContent(el, tagName) {
-    if (!el) return null;
-    const child = el.getElementsByTagName(tagName)[0];
-    if (!child || !child.textContent) return null;
-    const text = child.textContent.trim();
-    return text.length ? text : null;
-  }
-
-  function parsePointElement(el, latAttr = 'lat', lonAttr = 'lon') {
-    if (!el) return null;
-    const lat = parseFloat(el.getAttribute(latAttr));
-    const lon = parseFloat(el.getAttribute(lonAttr));
-    if (!Number.isFinite(lat) || !Number.isFinite(lon)) return null;
-    const coord = [lon, lat];
-    const eleText = getTextContent(el, 'ele');
-    const ele = eleText !== null ? parseFloat(eleText) : NaN;
-    if (Number.isFinite(ele)) coord.push(ele);
-    return coord;
-  }
-
-  function parseGpxToGeoJson(gpxText) {
-    if (!gpxText) return null;
-    const parser = new DOMParser();
-    const doc = parser.parseFromString(gpxText, 'application/xml');
-    if (!doc || doc.getElementsByTagName('parsererror').length) {
-      throw new Error('Invalid GPX document');
-    }
-
-    const features = [];
-
-    const appendLineFeature = (coordinates, properties = {}) => {
-      if (!Array.isArray(coordinates) || coordinates.length < 2) return;
-      features.push({
-        type: 'Feature',
-        geometry: { type: 'LineString', coordinates },
-        properties
-      });
-    };
-
-    const appendMultiLineFeature = (segments, properties = {}) => {
-      const validSegments = segments.filter(segment => Array.isArray(segment) && segment.length >= 2);
-      if (!validSegments.length) return;
-      if (validSegments.length === 1) {
-        appendLineFeature(validSegments[0], properties);
-        return;
-      }
-      features.push({
-        type: 'Feature',
-        geometry: { type: 'MultiLineString', coordinates: validSegments },
-        properties
-      });
-    };
-
-    const appendPointFeature = (coord, properties = {}) => {
-      if (!Array.isArray(coord) || coord.length < 2) return;
-      features.push({
-        type: 'Feature',
-        geometry: { type: 'Point', coordinates: coord },
-        properties
-      });
-    };
-
-    const trackElements = Array.from(doc.getElementsByTagName('trk'));
-    trackElements.forEach((trackEl, trackIndex) => {
-      const trackName = getTextContent(trackEl, 'name') || `Track ${trackIndex + 1}`;
-      const segments = Array.from(trackEl.getElementsByTagName('trkseg'));
-      const segmentCoords = [];
-      segments.forEach((segmentEl, segIndex) => {
-        const points = Array.from(segmentEl.getElementsByTagName('trkpt'));
-        const coords = points
-          .map(pt => parsePointElement(pt))
-          .filter(coord => Array.isArray(coord));
-        if (coords.length >= 2) {
-          segmentCoords.push(coords);
-        } else if (coords.length === 1) {
-          appendPointFeature(coords[0], { name: trackName, source: 'track', segment: segIndex + 1 });
-        }
-      });
-      appendMultiLineFeature(segmentCoords, { name: trackName, source: 'track' });
-    });
-
-    const routeElements = Array.from(doc.getElementsByTagName('rte'));
-    routeElements.forEach((routeEl, routeIndex) => {
-      const routeName = getTextContent(routeEl, 'name') || `Route ${routeIndex + 1}`;
-      const points = Array.from(routeEl.getElementsByTagName('rtept'));
-      const coords = points
-        .map(pt => parsePointElement(pt))
-        .filter(coord => Array.isArray(coord));
-      appendLineFeature(coords, { name: routeName, source: 'route' });
-    });
-
-    const waypointElements = Array.from(doc.getElementsByTagName('wpt'));
-    waypointElements.forEach((wptEl, waypointIndex) => {
-      const coord = parsePointElement(wptEl);
-      if (!coord) return;
-      const name = getTextContent(wptEl, 'name') || `Waypoint ${waypointIndex + 1}`;
-      appendPointFeature(coord, { name, source: 'waypoint' });
-    });
-
-    return {
-      type: 'FeatureCollection',
-      features
-    };
-  }
-
-  function computeGeojsonBounds(geojson) {
-    if (!geojson || geojson.type !== 'FeatureCollection') return null;
-    let minX = Infinity;
-    let minY = Infinity;
-    let maxX = -Infinity;
-    let maxY = -Infinity;
-
-    const extend = (coord) => {
-      if (!Array.isArray(coord) || coord.length < 2) return;
-      const [x, y] = coord;
-      if (!Number.isFinite(x) || !Number.isFinite(y)) return;
-      if (x < minX) minX = x;
-      if (y < minY) minY = y;
-      if (x > maxX) maxX = x;
-      if (y > maxY) maxY = y;
-    };
-
-    const walk = (coords) => {
-      if (!Array.isArray(coords)) return;
-      if (typeof coords[0] === 'number') {
-        extend(coords);
-        return;
-      }
-      coords.forEach(walk);
-    };
-
-    (geojson.features || []).forEach(feature => {
-      if (!feature || !feature.geometry) return;
-      walk(feature.geometry.coordinates);
-    });
-
-    if (!Number.isFinite(minX) || !Number.isFinite(minY) || !Number.isFinite(maxX) || !Number.isFinite(maxY)) {
-      return null;
-    }
-    return [[minX, minY], [maxX, maxY]];
-  }
-
-  async function getOvertureVectorLayerId() {
-    if (!overtureVectorLayerIdPromise) {
-      overtureVectorLayerIdPromise = overtureBuildingsTileset
-        .getMetadata()
-        .then((metadata) => {
-          const layers = metadata && Array.isArray(metadata.vector_layers) ? metadata.vector_layers : [];
-          const preferred = layers.find((layer) => typeof layer.id === 'string' && /build/i.test(layer.id));
-          if (preferred && preferred.id) return preferred.id;
-          if (layers[0] && layers[0].id) return layers[0].id;
-          return 'buildings';
-        })
-        .catch((error) => {
-          if (!loggedOvertureMetadataError) {
-            console.warn('Unable to read Overture buildings metadata', error);
-            loggedOvertureMetadataError = true;
-          }
-          return 'buildings';
-        });
-    }
-    return overtureVectorLayerIdPromise;
-  }
-
-  async function ensureOvertureBuildings(map, beforeLayerId) {
-    if (!map || typeof map.addSource !== 'function') return;
-
-    const layerId = await getOvertureVectorLayerId();
-    if (!layerId) return;
-
-    const sourceId = 'overture-buildings';
-    const flatLayerId = 'overture-buildings-flat';
-    const extrusionLayerId = 'overture-buildings-3d';
-
-    try {
-      if (map.getLayer(flatLayerId)) map.removeLayer(flatLayerId);
-      if (map.getLayer(extrusionLayerId)) map.removeLayer(extrusionLayerId);
-      if (map.getSource(sourceId)) map.removeSource(sourceId);
-
-      try { map.setLayoutProperty('building', 'visibility', 'none'); } catch (_) {}
-      try { map.setLayoutProperty('building-3d', 'visibility', 'none'); } catch (_) {}
-
-      map.addSource(sourceId, {
-        type: 'vector',
-        url: `pmtiles://${OVERTURE_BUILDINGS_PM_URL}`,
-        maxzoom: 15,
-        attribution: OVERTURE_BUILDINGS_ATTRIBUTION
-      });
-
-      const before = beforeLayerId || undefined;
-
-      map.addLayer({
-        id: flatLayerId,
-        type: 'fill',
-        source: sourceId,
-        'source-layer': layerId,
-        minzoom: 12,
-        paint: {
-          'fill-color': OVERTURE_BUILDING_COLOR_EXPR,
-          'fill-opacity': ['interpolate', ['linear'], ['zoom'], 11.5, 0.0, 12.4, 0.7, 13.2, 0.82, 14.2, 0.9],
-          'fill-outline-color': 'rgba(121, 109, 93, 0.35)'
-        }
-      }, before);
-
-      map.addLayer({
-        id: extrusionLayerId,
-        type: 'fill-extrusion',
-        source: sourceId,
-        'source-layer': layerId,
-        minzoom: 14,
-        paint: {
-          'fill-extrusion-color': OVERTURE_BUILDING_COLOR_EXPR,
-          'fill-extrusion-opacity': 0.96,
-          'fill-extrusion-height': OVERTURE_BUILDING_HEIGHT_EXPR,
-          'fill-extrusion-base': OVERTURE_BUILDING_BASE_EXPR
-        }
-      }, before);
-    } catch (error) {
-      console.warn('Unable to add Overture buildings layer', error);
-    }
-  }
-
-  function ensureGpxLayers(map, data, beforeLayerId) {
-    if (!map) return;
-    const emptyCollection = { type: 'FeatureCollection', features: [] };
-    const dataset = data && Array.isArray(data.features) ? data : emptyCollection;
-
-    const existingSource = map.getSource(GPX_SOURCE_ID);
-    if (existingSource) {
-      existingSource.setData(dataset);
-    } else if (typeof map.addSource === 'function') {
-      map.addSource(GPX_SOURCE_ID, {
-        type: 'geojson',
-        data: dataset
-      });
-    }
-
-    const before = beforeLayerId || undefined;
-
-    if (!map.getLayer(GPX_LINE_LAYER_ID)) {
-      map.addLayer({
-        id: GPX_LINE_LAYER_ID,
-        type: 'line',
-        source: GPX_SOURCE_ID,
-        filter: ['match', ['geometry-type'], ['LineString', 'MultiLineString'], true, false],
-        layout: {
-          'line-cap': 'round',
-          'line-join': 'round'
-        },
-        paint: {
-          'line-color': '#ff6b3a',
-          'line-width': ['interpolate', ['linear'], ['zoom'], 10, 2.4, 12, 3.6, 14, 5.2, 16, 7.5],
-          'line-opacity': 0.9
-        }
-      }, before);
-    } else if (before) {
-      try { map.moveLayer(GPX_LINE_LAYER_ID, before); } catch (_) {}
-    }
-
-    if (!map.getLayer(GPX_POINT_LAYER_ID)) {
-      map.addLayer({
-        id: GPX_POINT_LAYER_ID,
-        type: 'circle',
-        source: GPX_SOURCE_ID,
-        filter: ['==', ['geometry-type'], 'Point'],
-        paint: {
-          'circle-radius': ['interpolate', ['linear'], ['zoom'], 8, 4, 12, 5.5, 16, 8],
-          'circle-color': '#ffffff',
-          'circle-opacity': 0.95,
-          'circle-stroke-color': '#ff6b3a',
-          'circle-stroke-width': ['interpolate', ['linear'], ['zoom'], 8, 1.2, 12, 1.6, 16, 2.4]
-        }
-      }, before);
-    } else if (before) {
-      try { map.moveLayer(GPX_POINT_LAYER_ID, before); } catch (_) {}
-    }
-  }
-
-  function zoomToGeojson(map, geojson) {
-    if (!map || !geojson) return;
-    const bounds = computeGeojsonBounds(geojson);
-    if (!bounds) return;
-    const [[minX, minY], [maxX, maxY]] = bounds;
-    if (minX === maxX && minY === maxY) {
-      const currentZoom = typeof map.getZoom === 'function' ? map.getZoom() : 13;
-      const targetZoom = Number.isFinite(currentZoom) ? Math.max(13, currentZoom) : 13;
-      map.flyTo({ center: [minX, minY], zoom: targetZoom });
-      return;
-    }
-    map.fitBounds(bounds, {
-      padding: { top: 80, bottom: 80, left: 80, right: 80 },
-      maxZoom: 15,
-      duration: 1200
-    });
-  }
-  const SKY_SETTINGS = {
-    'sky-color': '#bcd0e6',
-    'sky-horizon-blend': 0.35,
-    'horizon-color': '#e6effa',
-    'horizon-fog-blend': 0.35,
-    'fog-color': '#bcd0e6',
-    'fog-ground-blend': 0.15
-  };
-  const VIEW_MODES = { THREED: '3d', TWOD: '2d' };
-  const DEFAULT_3D_ORIENTATION = { pitch: 60, bearing: -18.6 };
-  const GPX_SOURCE_ID = 'imported-gpx';
-  const GPX_LINE_LAYER_ID = 'imported-gpx-line';
-  const GPX_POINT_LAYER_ID = 'imported-gpx-points';
-
-  // Ensure SW is ready (needed for contour DEM proxy)
-  async function waitForSWReady() {
-    if (!('serviceWorker' in navigator)) return;
-    try { await navigator.serviceWorker.register('./sw.js', { scope: './' }); } catch {}
-    await navigator.serviceWorker.ready;
-    if (!navigator.serviceWorker.controller) { location.reload(); await new Promise(()=>{}); }
-  }
-
-  (async () => {
-    await waitForSWReady();
-
-    // Mapterhorn protocol for DEM
-    maplibregl.addProtocol('mapterhorn', async (params, abortController) => {
-      const [z, x, y] = params.url.replace('mapterhorn://', '').split('/').map(Number);
-      const name = z <= 12 ? 'planet' : `6-${x >> (z - 6)}-${y >> (z - 6)}`;
-      const url = `pmtiles://https://download.mapterhorn.com/${name}.pmtiles/${z}/${x}/${y}.webp`;
-      const resp = await pmtilesProtocol.tile({ ...params, url }, abortController);
-      if (resp.data === null) throw new Error(`Tile z=${z} x=${x} y=${y} not found.`);
-      return resp;
-    });
-
-    // Load VersaTiles style upfront so we can patch glyphs/sprite
-    const versaStyle = await fetch(VERSATILES_LOCAL_JSON, { cache: 'no-store' }).then(r => r.json());
-    versaStyle.glyphs = 'https://demotiles.maplibre.org/font/{fontstack}/{range}.pbf';
-    if ('sprite' in versaStyle) delete versaStyle.sprite;
-
-    // Map init with VersaTiles
-    const map = new maplibregl.Map({
-      container: 'map',
-      hash: true,
-      center: [7.6586, 45.9763],
-      zoom: 11.7,
-      pitch: DEFAULT_3D_ORIENTATION.pitch,
-      bearing: DEFAULT_3D_ORIENTATION.bearing,
-      style: versaStyle,
-      maxZoom: 18,
-      maxPitch: 85,
-      fadeDuration: TILE_FADE_DURATION
-    });
-
-    maplibrePreload(map, {
-      text: 'Preparing Matterhorn…',
-      minDuration: 600,
-      background: 'linear-gradient(135deg, rgba(5,15,24,0.92) 0%, rgba(6,24,36,0.92) 50%, rgba(10,34,46,0.92) 100%)'
-    });
-
-    let currentGpxData = null;
-    const gpxFileInput = document.getElementById('gpxFileInput');
-    const gpxImportButton = document.getElementById('gpxImportButton');
-
-    function applyGpxData(geojson) {
-      currentGpxData = geojson;
-      const applyLayers = () => {
-        ensureGpxLayers(map, currentGpxData);
-        if (geojson && geojson.features && geojson.features.length) {
-          zoomToGeojson(map, geojson);
-        }
-      };
-      if (typeof map.isStyleLoaded === 'function' && !map.isStyleLoaded()) {
-        map.once('style.load', applyLayers);
-      } else {
-        applyLayers();
-      }
-    }
-
-    if (gpxImportButton && gpxFileInput) {
-      gpxImportButton.addEventListener('click', () => {
-        gpxFileInput.click();
-      });
-
-      gpxFileInput.addEventListener('change', async () => {
-        const file = gpxFileInput.files && gpxFileInput.files[0];
-        if (!file) return;
-        try {
-          const text = await file.text();
-          const geojson = parseGpxToGeoJson(text);
-          if (!geojson || !geojson.features || geojson.features.length === 0) {
-            window.alert('No GPX features were found in the selected file.');
-          } else {
-            applyGpxData(geojson);
-          }
-        } catch (error) {
-          console.error('Failed to import GPX file', error);
-          window.alert('Unable to load the selected GPX file. Please ensure it is valid.');
-        } finally {
-          gpxFileInput.value = '';
-        }
-      });
-    }
-
-    // Silence missing sprite warnings
-    map.on('styleimagemissing', (e) => {
-      if (map.hasImage(e.id)) return;
-      const data = new Uint8Array([0,0,0,0]);
-      map.addImage(e.id, { width:1, height:1, data });
-    });
-
-    // Contour DEM via SW
-    const PROXY_ABS = `${window.location.origin}/mapterhorn-dem/{z}/{x}/{y}`;
-    const demSource = new mlcontour.DemSource({
-      url: PROXY_ABS, encoding: 'terrarium', maxzoom: 12, worker: true
-    });
-    demSource.setupMaplibre(maplibregl);
-
-    // Helper: set opacity across base style layers (not our overlays)
-    function setBaseStyleOpacity(map, alpha) {
-      const style = map.getStyle();
-      if (!style || !style.layers) return;
-      for (const layer of style.layers) {
-        const id = layer.id;
-        const type = layer.type;
-
-        // Skip our custom overlays so they keep independent controls
-        if (['s2cloudless','color-relief','hillshade','contours','contour-text'].includes(id)) continue;
-
-        const setIf = (prop, value) => {
-          try {
-            const cur = map.getPaintProperty(id, prop);
-            if (cur !== undefined) map.setPaintProperty(id, prop, value);
-          } catch (_) {}
-        };
-
-        switch (type) {
-          case 'background': setIf('background-opacity', alpha); break;
-          case 'fill': setIf('fill-opacity', alpha); break;
-          case 'line': setIf('line-opacity', alpha); break;
-          case 'symbol': setIf('text-opacity', alpha); setIf('icon-opacity', alpha); break;
-          case 'circle': setIf('circle-opacity', alpha); break;
-          case 'fill-extrusion': setIf('fill-extrusion-opacity', alpha); break;
-          case 'heatmap': setIf('heatmap-opacity', alpha); break;
-          case 'raster': setIf('raster-opacity', alpha); break;
-          default: break;
-        }
-      }
-    }
-
-    // Overlay re-apply (clean, then add; contours always under topmost label)
-    let currentViewMode = VIEW_MODES.THREED;
-    let last3DOrientation = { ...DEFAULT_3D_ORIENTATION };
-    const vignetteEl = document.querySelector('.vignette');
-    const viewToggleBtn = document.getElementById('toggle3D');
-
-    function updateViewToggle(mode) {
-      if (!viewToggleBtn) return;
-      const is3D = mode === VIEW_MODES.THREED;
-      viewToggleBtn.classList.toggle('active', is3D);
-      const nextLabel = is3D ? 'Switch to 2D' : 'Switch to 3D';
-      viewToggleBtn.setAttribute('aria-pressed', String(is3D));
-      viewToggleBtn.setAttribute('aria-label', nextLabel);
-      viewToggleBtn.setAttribute('title', nextLabel);
-    }
-
-    function syncTerrainAndSky() {
-      if (currentViewMode === VIEW_MODES.THREED) {
-        if (map.getSource('terrainSource')) {
-          map.setTerrain({ source: 'terrainSource', exaggeration: 1 });
-        }
-        map.setSky(SKY_SETTINGS);
-      } else {
-        map.setTerrain(null);
-        map.setSky(null);
-      }
-      if (vignetteEl) vignetteEl.dataset.mode = currentViewMode;
-    }
-
-    const PEAK_POINTER_ID = 'peak-pointer';
-
-    function createPeakPointerImage(color = '#3ab7c6') {
-      const width = 48;
-      const height = 96;
-      const canvas = document.createElement('canvas');
-      canvas.width = width;
-      canvas.height = height;
-      const ctx = canvas.getContext('2d');
-      ctx.clearRect(0, 0, width, height);
-
-      const centerX = width / 2;
-      const topOffset = 8;
-      const stemWidth = width * 0.16;
-      ctx.strokeStyle = color;
-      ctx.lineWidth = stemWidth;
-      ctx.lineCap = 'round';
-      ctx.beginPath();
-      ctx.moveTo(centerX, topOffset);
-      ctx.lineTo(centerX, height - width * 0.28);
-      ctx.stroke();
-
-      ctx.fillStyle = color;
-      const tipRadius = width * 0.24;
-      ctx.beginPath();
-      ctx.arc(centerX, height - tipRadius, tipRadius, 0, Math.PI * 2);
-      ctx.fill();
-
-      return ctx.getImageData(0, 0, width, height);
-    }
-
-    function ensurePeakPointerImage(map) {
-      if (map.hasImage(PEAK_POINTER_ID)) return;
-      const pointerImage = createPeakPointerImage();
-      map.addImage(PEAK_POINTER_ID, pointerImage, { pixelRatio: 2 });
-    }
-
-    function updatePeakLabelLayer(map, layerId) {
-      if (!map.getLayer(layerId)) return;
-      ensurePeakPointerImage(map);
-
-      const textField = [
-        'format',
-        ['coalesce', ['get', 'name:en'], ['get', 'name']],
-        { 'font-scale': 1 },
-        '\n',
-        {},
-        ['concat', ['number-format', ['get', 'ele'], { 'maximumFractionDigits': 0 }], ' m'],
-        { 'font-scale': 0.85 }
-      ];
-
-      map.setLayoutProperty(layerId, 'icon-image', PEAK_POINTER_ID);
-      map.setLayoutProperty(layerId, 'icon-size', 0.42);
-      map.setLayoutProperty(layerId, 'icon-anchor', 'top');
-      map.setLayoutProperty(layerId, 'icon-offset', [0, 0]);
-      map.setLayoutProperty(layerId, 'text-anchor', 'bottom');
-      map.setLayoutProperty(layerId, 'text-offset', [0, -1.4]);
-      map.setLayoutProperty(layerId, 'text-field', textField);
-      map.setLayoutProperty(layerId, 'text-font', ['Noto Sans Bold']);
-      map.setLayoutProperty(layerId, 'text-line-height', 1.15);
-      map.setLayoutProperty(layerId, 'symbol-spacing', 250);
-      map.setLayoutProperty(layerId, 'text-max-width', 6);
-
-      map.setPaintProperty(layerId, 'icon-opacity', 0.9);
-      map.setPaintProperty(layerId, 'text-color', '#133540');
-      map.setPaintProperty(layerId, 'text-halo-color', 'rgba(255,255,255,0.95)');
-      map.setPaintProperty(layerId, 'text-halo-width', 2.2);
-      map.setPaintProperty(layerId, 'text-halo-blur', 0.4);
-    }
-
-    function updatePeakLabels(map) {
-      updatePeakLabelLayer(map, 'Mountain peak labels');
-      updatePeakLabelLayer(map, 'Volcano peak labels');
-    }
-
-    function applyViewMode(mode, { animate = true } = {}) {
-      if (mode === currentViewMode && animate) {
-        // Already in requested mode; still ensure UI reflects state.
-        updateViewToggle(mode);
-        if (vignetteEl) vignetteEl.dataset.mode = currentViewMode;
-        return;
-      }
-
-      const is3D = mode === VIEW_MODES.THREED;
-      if (!is3D) {
-        last3DOrientation = {
-          pitch: map.getPitch(),
-          bearing: map.getBearing()
-        };
-      }
-
-      currentViewMode = mode;
-      updateViewToggle(mode);
-      if (vignetteEl) vignetteEl.dataset.mode = mode;
-
-      const targetOrientation = is3D ? last3DOrientation : { pitch: 0, bearing: 0 };
-      if (animate) {
-        map.easeTo({
-          pitch: targetOrientation.pitch,
-          bearing: targetOrientation.bearing,
-          duration: 1000
-        });
-      } else {
-        map.setPitch(targetOrientation.pitch);
-        map.setBearing(targetOrientation.bearing);
-      }
-
-      if (map.dragRotate && typeof map.dragRotate[is3D ? 'enable' : 'disable'] === 'function') {
-        map.dragRotate[is3D ? 'enable' : 'disable']();
-      }
-      if (map.touchZoomRotate && typeof map.touchZoomRotate[is3D ? 'enableRotation' : 'disableRotation'] === 'function') {
-        map.touchZoomRotate[is3D ? 'enableRotation' : 'disableRotation']();
-      }
-
-      syncTerrainAndSky();
-    }
-
-    if (viewToggleBtn) {
-      viewToggleBtn.addEventListener('click', () => {
-        const nextMode = currentViewMode === VIEW_MODES.THREED ? VIEW_MODES.TWOD : VIEW_MODES.THREED;
-        applyViewMode(nextMode);
-      });
-    }
-
-    if (vignetteEl) {
-      vignetteEl.dataset.mode = currentViewMode;
-    }
-    updateViewToggle(currentViewMode);
-
-    async function applyOverlays() {
-      const rmL = id => { if (map.getLayer(id)) map.removeLayer(id); };
-      const rmS = id => { if (map.getSource(id)) map.removeSource(id); };
-
-      // Topmost label (symbol) layer id
-      const liveLayers = map.getStyle().layers || [];
-      let topLabelId = null;
-      for (let i = liveLayers.length - 1; i >= 0; i--) {
-        if (liveLayers[i].type === 'symbol') { topLabelId = liveLayers[i].id; break; }
-      }
-
-      // Remove layers first, then sources
-      rmL('overture-buildings-3d');
-      rmL('overture-buildings-flat');
-      rmL('contour-text'); rmL('contours');
-      rmL('hillshade'); rmL('color-relief');
-      rmL('s2cloudless');
-      rmS('overture-buildings');
-      rmS('contours'); rmS('hillshadeSource'); rmS('reliefDem'); rmS('terrainSource');
-      rmS('s2cloudless');
-
-      // Sources
-      map.addSource('terrainSource', {
-        type: 'raster-dem',
-        tiles: ['mapterhorn://{z}/{x}/{y}'],
-        encoding: 'terrarium',
-        tileSize: 512,
-        attribution: '<a href="https://mapterhorn.com/attribution">© Mapterhorn</a>'
-      });
-      map.addSource('hillshadeSource', {
-        type: 'raster-dem',
-        tiles: ['mapterhorn://{z}/{x}/{y}'],
-        encoding: 'terrarium',
-        tileSize: 512,
-        attribution: '<a href="https://mapterhorn.com/attribution">© Mapterhorn</a>'
-      });
-      map.addSource('reliefDem', {
-        type: 'raster-dem',
-        tiles: ['mapterhorn://{z}/{x}/{y}'],
-        encoding: 'terrarium',
-        tileSize: 512
-      });
-
-      // Sentinel-2 Cloudless (EOX) raster overlay
-      map.addSource('s2cloudless', {
-        type: 'raster',
-        tiles: [S2C_URL],
-        tileSize: 256,
-        attribution: '<a href="https://s2maps.eu/">© Sentinel-2 cloudless by EOX IT Services GmbH</a>'
-      });
-
-      // Imagery below relief/hillshade so those effects read on top
-      map.addLayer({
-        id: 's2cloudless',
-        type: 'raster',
-        source: 's2cloudless',
-        paint: {
-          'raster-opacity': S2_OPACITY,
-          'raster-resampling': 'linear',
-          'raster-fade-duration': S2_FADE_DURATION
-        }
-      }, topLabelId || undefined);
-
-      // Color relief
-      map.addLayer({
-        id: 'color-relief',
-        type: 'color-relief',
-        source: 'reliefDem',
-        paint: {
-          'color-relief-color': [
-            'interpolate', ['linear'], ['elevation'],
-            0, '#254a38', 400, '#2f6b4a', 800, '#5b8f5f',
-            1200, '#7fa36e', 1600, '#9eb17b',
-            2000, '#b9bf8a', 2300, '#c9c38f',
-            2600, '#b6ab93', 2900, '#9e978e', 3200, '#8a8a8a',
-            3500, '#aeb6c0', 3800, '#cfd6de', 4100, '#f2f3f5'
-          ],
-          'color-relief-opacity': RELIEF_OPACITY
-        }
-      }, topLabelId || undefined);
-
-      // Hillshade (anchored to map)
-      map.addLayer({
-        id: 'hillshade',
-        type: 'hillshade',
-        source: 'hillshadeSource',
-        paint: {
-          'hillshade-illumination-anchor': 'map',
-          'hillshade-illumination-direction': [270, 315, 0, 45],
-          'hillshade-illumination-altitude': [30, 30, 30, 30],
-          'hillshade-exaggeration': 0.22,
-          'hillshade-highlight-color': 'rgba(255,255,255,0.85)',
-          'hillshade-shadow-color':   'rgba(0,0,0,0.55)'
-        }
-      }, topLabelId || undefined);
-
-      await ensureOvertureBuildings(map, topLabelId);
-
-      // Contours
-      map.addSource('contours', {
-        type: 'vector',
-        tiles: [
-          demSource.contourProtocolUrl({
-            multiplier: 1,
-            thresholds: { 11:[60,300], 12:[30,150], 13:[30,150], 14:[15,60], 15:[6,30] },
-            elevationKey: 'ele', levelKey: 'level', contourLayer: 'contours'
-          })
-        ],
-        maxzoom: 16
-      });
-
-      map.addLayer({
-        id: 'contours',
-        type: 'line',
-        source: 'contours',
-        'source-layer': 'contours',
-        layout: { 'line-join': 'round' },
-        paint: {
-          'line-color': 'rgba(0,0,0,0.55)',
-          'line-width': ['match', ['get', 'level'], 1, 1, 0.5],
-          'line-opacity': ['interpolate', ['linear'], ['zoom'], 13.4, 0, 13.5, 0.45, 15, 0.85, 17, 1]
-        }
-      });
-      map.addLayer({
-        id: 'contour-text',
-        type: 'symbol',
-        source: 'contours',
-        'source-layer': 'contours',
-        filter: ['>', ['get', 'level'], 0],
-        layout: {
-          'symbol-placement': 'line',
-          'text-anchor': 'center',
-          'text-size': 10,
-          'text-field': ['concat', ['number-format', ['get', 'ele'], { 'maximumFractionDigits': 0 }], ' m'],
-          'text-font': ['Noto Sans Bold']
-        },
-        paint: {
-          'text-halo-color': 'white',
-          'text-halo-width': 1,
-          'text-opacity': ['interpolate', ['linear'], ['zoom'], 13.4, 0, 13.6, 0.5, 14.2, 0.9]
-        }
-      });
-      if (topLabelId) {
-        map.moveLayer('contours', topLabelId);
-        map.moveLayer('contour-text', topLabelId);
-      }
-
-      ensureGpxLayers(map, currentGpxData, topLabelId);
-
-      const symbolLayers = (map.getStyle().layers || []).filter(l => l.type === 'symbol');
-      symbolLayers.forEach(l => map.moveLayer(l.id));
-
-      // Sky/Fog / Terrain sync with view mode
-      syncTerrainAndSky();
-
-      // Reflect S2 toggle state
-      const s2Btn = document.getElementById('toggleS2');
-      if (s2Btn) {
-        const vis = (map.getLayoutProperty('s2cloudless', 'visibility') || 'visible') !== 'none';
-        s2Btn.classList.toggle('active', vis);
-      }
-
-      // Apply current base opacity to all base layers after style is ready
-      setBaseStyleOpacity(map, 1);
-      updatePeakLabels(map);
-    }
-
-    // After the style loads, wire overlays
-    map.on('style.load', applyOverlays);
-
-    // Hillshade method switcher
-    const methodButtons = Array.from(document.querySelectorAll('.hs-panel .btn'));
-    const DEFAULT_METHOD = 'igor';
-    function setHillshadeMethod(method) {
-      methodButtons.forEach(b => b.classList.toggle('active', b.dataset.method === method));
-      if (!map.getLayer('hillshade')) return;
-
-      map.setPaintProperty('hillshade', 'hillshade-illumination-anchor', 'map');
-      map.setPaintProperty('hillshade', 'hillshade-illumination-direction', [270, 315, 0, 45]);
-      map.setPaintProperty('hillshade', 'hillshade-illumination-altitude', [30, 30, 30, 30]);
-      map.setPaintProperty('hillshade', 'hillshade-method', method);
-
-      if (method === 'combined') {
-        map.setPaintProperty('hillshade', 'hillshade-exaggeration', 0.23);
-        map.setPaintProperty('hillshade', 'hillshade-highlight-color', 'rgba(255,255,255,0.88)');
-        map.setPaintProperty('hillshade', 'hillshade-shadow-color',   'rgba(0,0,0,0.58)');
-      } else { // igor
-        map.setPaintProperty('hillshade', 'hillshade-exaggeration', 0.24);
-        map.setPaintProperty('hillshade', 'hillshade-highlight-color', 'rgba(255,255,255,0.9)');
-        map.setPaintProperty('hillshade', 'hillshade-shadow-color',   'rgba(0,0,0,0.6)');
-      }
-    }
-    methodButtons.forEach(btn => btn.addEventListener('click', () => setHillshadeMethod(btn.dataset.method)));
-    map.once('style.load', () => setHillshadeMethod(DEFAULT_METHOD));
-
-    // Ensure initial mode is synced without animation once map is ready
-    map.once('style.load', () => applyViewMode(currentViewMode, { animate: false }));
-
-    // S2 Cloudless toggle
-    const s2Btn = document.getElementById('toggleS2');
-    if (s2Btn) {
-      s2Btn.addEventListener('click', () => {
-        if (!map.getLayer('s2cloudless')) return;
-        const vis = map.getLayoutProperty('s2cloudless', 'visibility') || 'visible';
-        const next = vis === 'none' ? 'visible' : 'none';
-        map.setLayoutProperty('s2cloudless', 'visibility', next);
-        s2Btn.classList.toggle('active', next === 'visible');
-      });
-    }
-    // Initial base is VersaTiles; overlays apply on first style.load.
-  })();
-</script>
-</body>
-</html>
-
+<!doctype html>
+<html lang="en">
+<head>
+  <meta charset="utf-8"/>
+  <title>Matterhorn — Base Switch + Base Opacity + S2 Cloudless + Relief + Hillshade + Contours</title>
+  <meta name="viewport" content="width=device-width,initial-scale=1,maximum-scale=1,user-scalable=no"/>
+
+  <!-- MapLibre GL JS 5.9.0 -->
+  <link href="https://unpkg.com/maplibre-gl@5.9.0/dist/maplibre-gl.css" rel="stylesheet"/>
+  <script src="https://unpkg.com/maplibre-gl@5.9.0/dist/maplibre-gl.js"></script>
+
+  <!-- PMTiles v4 -->
+  <script src="https://unpkg.com/pmtiles@4.3.0/dist/pmtiles.js"></script>
+
+  <!-- Contours (worker) -->
+  <script src="https://unpkg.com/@acalcutt/maplibre-contour-pmtiles@latest/dist/maplibre-contour-pmtiles.min.js"></script>
+
+  <style>
+    html, body { margin:0; height:100%; }
+    #map { position:absolute; inset:0; }
+
+    .sr-only {
+      position: absolute;
+      width: 1px;
+      height: 1px;
+      padding: 0;
+      margin: -1px;
+      overflow: hidden;
+      clip: rect(0, 0, 0, 0);
+      white-space: nowrap;
+      border: 0;
+    }
+
+    .maplibre-preload {
+      position: absolute;
+      inset: 0;
+      z-index: 3;
+      display: flex;
+      align-items: center;
+      justify-content: center;
+      color: #f6fbff;
+      font: 13px/1.4 system-ui, -apple-system, Segoe UI, Roboto, sans-serif;
+      letter-spacing: 0.08em;
+      text-transform: uppercase;
+      transition: opacity 0.35s ease;
+      pointer-events: none;
+    }
+
+    .maplibre-preload__content {
+      display: flex;
+      align-items: center;
+      gap: 12px;
+      padding: 16px 22px;
+      border-radius: 999px;
+      background: rgba(5, 14, 22, 0.65);
+      box-shadow: 0 12px 32px rgba(0, 0, 0, 0.35);
+      pointer-events: auto;
+    }
+
+    .maplibre-preload__spinner {
+      width: 32px;
+      height: 32px;
+      border-radius: 50%;
+      border: 3px solid rgba(255, 255, 255, 0.25);
+      border-top-color: #3ab7c6;
+      animation: maplibre-preload-spin 1s linear infinite;
+    }
+
+    .maplibre-preload__text {
+      font-weight: 600;
+      letter-spacing: 0.16em;
+      font-size: 12px;
+    }
+
+    .maplibre-preload--hidden {
+      opacity: 0;
+    }
+
+    @keyframes maplibre-preload-spin {
+      to { transform: rotate(360deg); }
+    }
+
+    @media (prefers-reduced-motion: reduce) {
+      .maplibre-preload { transition: none; }
+      .maplibre-preload__spinner { animation: none; }
+    }
+
+    .ui {
+      position: absolute; top: 10px; left: 10px; z-index: 2;
+      background: rgba(255,255,255,.92); border-radius: 10px; padding: 8px 10px;
+      font: 13px/1.2 system-ui, -apple-system, Segoe UI, Roboto, sans-serif;
+      box-shadow: 0 6px 18px rgba(0,0,0,.12);
+      display: grid; gap: 8px;
+    }
+
+    .toggle-3d {
+      appearance: none;
+      border: 1px solid #ccc;
+      border-radius: 999px;
+      padding: 8px;
+      font: inherit;
+      cursor: pointer;
+      background: #fff;
+      transition: background 0.2s ease, color 0.2s ease, border-color 0.2s ease;
+      display: inline-flex;
+      align-items: center;
+      justify-content: center;
+    }
+    .toggle-3d:hover,
+    .toggle-3d:focus-visible {
+      outline: none;
+      border-color: #111;
+    }
+    .toggle-3d.active {
+      background: #111;
+      color: #fff;
+      border-color: #111;
+    }
+    .toggle-3d svg {
+      width: 20px;
+      height: 20px;
+      display: block;
+      fill: currentColor;
+    }
+
+    .gpx-import {
+      display: flex;
+      justify-content: center;
+    }
+
+    .gpx-import .btn {
+      width: 100%;
+      text-align: center;
+    }
+
+    #gpxFileInput {
+      position: absolute;
+      width: 1px;
+      height: 1px;
+      padding: 0;
+      margin: -1px;
+      overflow: hidden;
+      clip: rect(0, 0, 0, 0);
+      white-space: nowrap;
+      border: 0;
+    }
+
+    .hs-panel {
+      position: absolute; top: 10px; right: 10px; z-index: 2;
+      background: rgba(255,255,255,.92); border-radius: 10px; padding: 8px 10px;
+      font: 13px/1.2 system-ui, -apple-system, Segoe UI, Roboto, sans-serif;
+      box-shadow: 0 6px 18px rgba(0,0,0,.12);
+    }
+    .hs-title { font-weight: 600; margin-bottom: 6px; }
+    .btns { display:flex; gap:6px; flex-direction: column; }
+    .btns .btn { width: 100%; }
+    .btn {
+      padding: 6px 10px; border-radius: 999px; border: 1px solid #ccc;
+      background:#fff; cursor:pointer; font-size:12px;
+    }
+    .btn.active { background:#111; color:#fff; border-color:#111; }
+
+    .imagery-toggle {
+      position: absolute; top: 10px; left: 50%; transform: translateX(-50%); z-index:2;
+      background: rgba(255,255,255,.92); border-radius: 999px; padding: 6px 8px;
+      display: flex; gap: 6px; align-items: center; flex-wrap: wrap; justify-content: center;
+      font: 13px/1.2 system-ui, -apple-system, Segoe UI, Roboto, sans-serif;
+      box-shadow: 0 6px 18px rgba(0,0,0,.12);
+      max-width: calc(100% - 20px);
+    }
+    .pill {
+      padding: 6px 10px; border-radius: 999px; border: 1px solid #ccc;
+      background:#fff; cursor:pointer; font-size:12px;
+    }
+    .pill.active { background:#111; color:#fff; border-color:#111; }
+
+    .vignette {
+      position: absolute;
+      inset: 0;
+      pointer-events: none;
+      z-index: 1;
+      background: radial-gradient(circle at center, rgba(0,0,0,0) 45%, rgba(0,0,0,0.55) 72%, rgba(0,0,0,0.82) 100%);
+      transition: background 0.4s ease;
+    }
+    .vignette[data-mode="2d"] {
+      background: radial-gradient(circle at center, rgba(0,0,0,0) 52%, rgba(0,0,0,0.45) 78%, rgba(0,0,0,0.7) 100%);
+    }
+    @media (max-width: 640px) {
+      .vignette {
+        background: radial-gradient(circle at center, rgba(0,0,0,0) 55%, rgba(0,0,0,0.48) 80%, rgba(0,0,0,0.78) 100%);
+      }
+      .vignette[data-mode="2d"] {
+        background: radial-gradient(circle at center, rgba(0,0,0,0) 60%, rgba(0,0,0,0.4) 82%, rgba(0,0,0,0.68) 100%);
+      }
+    }
+  </style>
+  <script src="./maplibre-preload.js"></script>
+</head>
+<body>
+<div id="map"></div>
+<div class="vignette" aria-hidden="true"></div>
+
+<!-- UI: View mode toggle -->
+<div class="ui">
+  <button id="toggle3D" class="toggle-3d" type="button" aria-pressed="true" aria-label="Switch to 2D" title="Switch to 2D">
+    <svg viewBox="0 0 24 24" role="img" aria-hidden="true" focusable="false">
+      <path d="M3.2 18.5h17.6c.7 0 1.2-.6 1.2-1.3a1.2 1.2 0 0 0-.5-.9l-6.9-4.7a1.6 1.6 0 0 0-1.8 0L9.1 14l-6-4a1.2 1.2 0 0 0-1.8.9v6.3c0 .7.5 1.3 1.2 1.3Z"/>
+      <path d="M10.2 11.1 7.5 9.3a1.6 1.6 0 0 0-1.8 0L1 12a1.2 1.2 0 0 0 .2 2c.4.2.9.2 1.2 0l4.4-2.9 3.3 2.2 3.5-2.3c.6-.4 1.4-.4 2 0l7.7 5a1.2 1.2 0 0 0 1.8-.9v-.2c0-.4-.2-.8-.6-1L15.3 8a1.6 1.6 0 0 0-1.8 0l-3.3 2.2Z"/>
+    </svg>
+  </button>
+  <input id="gpxFileInput" class="sr-only" type="file" accept=".gpx,application/gpx+xml">
+  <div class="gpx-import">
+    <button id="gpxImportButton" class="btn" type="button">Import GPX</button>
+  </div>
+</div>
+
+<!-- Hillshade method switcher -->
+<div class="hs-panel">
+  <div class="hs-title">Hillshade method</div>
+  <div class="btns">
+    <button class="btn active" data-method="igor">Igor</button>
+    <button class="btn" data-method="combined">Combined</button>
+  </div>
+</div>
+
+<!-- Imagery toggle -->
+<div class="imagery-toggle">
+  <button class="pill" id="toggleS2">S2 Cloudless</button>
+</div>
+
+<script>
+  // ---------- CONFIG ----------
+  const RELIEF_OPACITY = 0.40;
+  const S2_OPACITY = 0.50;
+  const VERSATILES_LOCAL_JSON = './osm_liberty.json'; // place alongside this HTML
+  const S2C_URL = 'https://tiles.maps.eox.at/wmts/1.0.0/s2cloudless-2020_3857/default/g/{z}/{y}/{x}.jpg';
+  const TILE_FADE_DURATION = 800;
+  const S2_FADE_DURATION = 700;
+  const OVERTURE_BUILDINGS_PM_URL = 'https://data.source.coop/cholmes/overture/overture-buildings.pmtiles';
+  const OVERTURE_BUILDINGS_ATTRIBUTION = '<a href="https://overturemaps.org/">© Overture Maps Foundation</a>';
+  const OVERTURE_BUILDING_COLOR_EXPR = [
+    'match',
+    ['coalesce', ['get', 'subclass'], ['get', 'class']],
+    'residential', '#f1d5b8',
+    'multi_family', '#f1d5b8',
+    'single_family', '#f1d5b8',
+    'commercial', '#f5c08a',
+    'office', '#f5c08a',
+    'retail', '#f5c08a',
+    'industrial', '#c6bda9',
+    'warehouse', '#c6bda9',
+    'factory', '#c6bda9',
+    'logistics', '#c6bda9',
+    'education', '#cfe3ff',
+    'school', '#cfe3ff',
+    'university', '#cfe3ff',
+    'college', '#cfe3ff',
+    'healthcare', '#f4a9a0',
+    'hospital', '#f4a9a0',
+    'medical', '#f4a9a0',
+    'religious', '#d5c0f2',
+    'church', '#d5c0f2',
+    'temple', '#d5c0f2',
+    'synagogue', '#d5c0f2',
+    'civic', '#e1d1f3',
+    'government', '#e1d1f3',
+    'public', '#e1d1f3',
+    'hospitality', '#f5d0b8',
+    'hotel', '#f5d0b8',
+    'lodging', '#f5d0b8',
+    'recreation', '#d8e8d2',
+    'sports', '#d8e8d2',
+    'entertainment', '#d8e8d2',
+    'transportation', '#d9e3ef',
+    'station', '#d9e3ef',
+    'hangar', '#d9e3ef',
+    'garage', '#d9e3ef',
+    'agriculture', '#e9ddb8',
+    'barn', '#e9ddb8',
+    '#d9d2c2'
+  ];
+  const OVERTURE_BUILDING_HEIGHT_EXPR = [
+    'coalesce',
+    ['get', 'height'],
+    ['*', ['coalesce', ['get', 'num_floors'], ['get', 'levels'], 2], 3.3]
+  ];
+  const OVERTURE_BUILDING_BASE_EXPR = [
+    'coalesce',
+    ['get', 'ground_height'],
+    ['get', 'base_height'],
+    ['get', 'min_height'],
+    0
+  ];
+  const pmtilesProtocol = new pmtiles.Protocol({ metadata: true, errorOnMissingTile: true });
+  if (typeof maplibregl !== 'undefined' && typeof maplibregl.addProtocol === 'function') {
+    maplibregl.addProtocol('pmtiles', (params, abortController) => pmtilesProtocol.tile(params, abortController));
+  }
+  const overtureBuildingsTileset = new pmtiles.PMTiles(OVERTURE_BUILDINGS_PM_URL);
+  pmtilesProtocol.add(overtureBuildingsTileset);
+  let overtureVectorLayerIdPromise = null;
+  let loggedOvertureMetadataError = false;
+  const INITIAL_OVERZOOM_LEVELS = 2; // fetch tiles one zoom level higher for crisper rendering
+  const MAX_OVERZOOM_LEVELS = 3;
+  const MAX_PIXEL_RATIO = 4;
+  const NATIVE_PIXEL_RATIO = window.devicePixelRatio || 1;
+  function computePixelRatio(overzoomLevels) {
+    return Math.min(NATIVE_PIXEL_RATIO * Math.pow(2, overzoomLevels), MAX_PIXEL_RATIO);
+  }
+
+  function updateMapPixelRatio(mapInstance, pixelRatio) {
+    if (!mapInstance || !Number.isFinite(pixelRatio)) return;
+
+    if (typeof mapInstance.setPixelRatio === 'function') {
+      mapInstance.setPixelRatio(pixelRatio);
+      if (typeof mapInstance.triggerRepaint === 'function') {
+        mapInstance.triggerRepaint();
+      }
+      return;
+    }
+
+    const canvas = typeof mapInstance.getCanvas === 'function' ? mapInstance.getCanvas() : null;
+    const container = typeof mapInstance.getContainer === 'function' ? mapInstance.getContainer() : null;
+    if (!canvas || !container) return;
+
+    const width = container.clientWidth;
+    const height = container.clientHeight;
+    if (!width || !height) return;
+
+    const nextWidth = Math.round(width * pixelRatio);
+    const nextHeight = Math.round(height * pixelRatio);
+
+    if (canvas.width !== nextWidth) canvas.width = nextWidth;
+    if (canvas.height !== nextHeight) canvas.height = nextHeight;
+
+    if (canvas.style) {
+      canvas.style.width = `${width}px`;
+      canvas.style.height = `${height}px`;
+    }
+
+    const painter = mapInstance.painter;
+    const context = painter && painter.context ? painter.context : null;
+    if (context) {
+      if (typeof context.setDevicePixelRatio === 'function') {
+        context.setDevicePixelRatio(pixelRatio);
+      } else if (typeof context.resize === 'function') {
+        context.resize(width, height, pixelRatio);
+      }
+    }
+
+    if (mapInstance.transform && typeof mapInstance.transform.resize === 'function') {
+      mapInstance.transform.resize(width, height);
+    }
+
+    if (typeof mapInstance.triggerRepaint === 'function') {
+      mapInstance.triggerRepaint();
+    }
+  }
+
+  function getTextContent(el, tagName) {
+    if (!el) return null;
+    const child = el.getElementsByTagName(tagName)[0];
+    if (!child || !child.textContent) return null;
+    const text = child.textContent.trim();
+    return text.length ? text : null;
+  }
+
+  function parsePointElement(el, latAttr = 'lat', lonAttr = 'lon') {
+    if (!el) return null;
+    const lat = parseFloat(el.getAttribute(latAttr));
+    const lon = parseFloat(el.getAttribute(lonAttr));
+    if (!Number.isFinite(lat) || !Number.isFinite(lon)) return null;
+    const coord = [lon, lat];
+    const eleText = getTextContent(el, 'ele');
+    const ele = eleText !== null ? parseFloat(eleText) : NaN;
+    if (Number.isFinite(ele)) coord.push(ele);
+    return coord;
+  }
+
+  function parseGpxToGeoJson(gpxText) {
+    if (!gpxText) return null;
+    const parser = new DOMParser();
+    const doc = parser.parseFromString(gpxText, 'application/xml');
+    if (!doc || doc.getElementsByTagName('parsererror').length) {
+      throw new Error('Invalid GPX document');
+    }
+
+    const features = [];
+
+    const appendLineFeature = (coordinates, properties = {}) => {
+      if (!Array.isArray(coordinates) || coordinates.length < 2) return;
+      features.push({
+        type: 'Feature',
+        geometry: { type: 'LineString', coordinates },
+        properties
+      });
+    };
+
+    const appendMultiLineFeature = (segments, properties = {}) => {
+      const validSegments = segments.filter(segment => Array.isArray(segment) && segment.length >= 2);
+      if (!validSegments.length) return;
+      if (validSegments.length === 1) {
+        appendLineFeature(validSegments[0], properties);
+        return;
+      }
+      features.push({
+        type: 'Feature',
+        geometry: { type: 'MultiLineString', coordinates: validSegments },
+        properties
+      });
+    };
+
+    const appendPointFeature = (coord, properties = {}) => {
+      if (!Array.isArray(coord) || coord.length < 2) return;
+      features.push({
+        type: 'Feature',
+        geometry: { type: 'Point', coordinates: coord },
+        properties
+      });
+    };
+
+    const trackElements = Array.from(doc.getElementsByTagName('trk'));
+    trackElements.forEach((trackEl, trackIndex) => {
+      const trackName = getTextContent(trackEl, 'name') || `Track ${trackIndex + 1}`;
+      const segments = Array.from(trackEl.getElementsByTagName('trkseg'));
+      const segmentCoords = [];
+      segments.forEach((segmentEl, segIndex) => {
+        const points = Array.from(segmentEl.getElementsByTagName('trkpt'));
+        const coords = points
+          .map(pt => parsePointElement(pt))
+          .filter(coord => Array.isArray(coord));
+        if (coords.length >= 2) {
+          segmentCoords.push(coords);
+        } else if (coords.length === 1) {
+          appendPointFeature(coords[0], { name: trackName, source: 'track', segment: segIndex + 1 });
+        }
+      });
+      appendMultiLineFeature(segmentCoords, { name: trackName, source: 'track' });
+    });
+
+    const routeElements = Array.from(doc.getElementsByTagName('rte'));
+    routeElements.forEach((routeEl, routeIndex) => {
+      const routeName = getTextContent(routeEl, 'name') || `Route ${routeIndex + 1}`;
+      const points = Array.from(routeEl.getElementsByTagName('rtept'));
+      const coords = points
+        .map(pt => parsePointElement(pt))
+        .filter(coord => Array.isArray(coord));
+      appendLineFeature(coords, { name: routeName, source: 'route' });
+    });
+
+    const waypointElements = Array.from(doc.getElementsByTagName('wpt'));
+    waypointElements.forEach((wptEl, waypointIndex) => {
+      const coord = parsePointElement(wptEl);
+      if (!coord) return;
+      const name = getTextContent(wptEl, 'name') || `Waypoint ${waypointIndex + 1}`;
+      appendPointFeature(coord, { name, source: 'waypoint' });
+    });
+
+    return {
+      type: 'FeatureCollection',
+      features
+    };
+  }
+
+  function computeGeojsonBounds(geojson) {
+    if (!geojson || geojson.type !== 'FeatureCollection') return null;
+    let minX = Infinity;
+    let minY = Infinity;
+    let maxX = -Infinity;
+    let maxY = -Infinity;
+
+    const extend = (coord) => {
+      if (!Array.isArray(coord) || coord.length < 2) return;
+      const [x, y] = coord;
+      if (!Number.isFinite(x) || !Number.isFinite(y)) return;
+      if (x < minX) minX = x;
+      if (y < minY) minY = y;
+      if (x > maxX) maxX = x;
+      if (y > maxY) maxY = y;
+    };
+
+    const walk = (coords) => {
+      if (!Array.isArray(coords)) return;
+      if (typeof coords[0] === 'number') {
+        extend(coords);
+        return;
+      }
+      coords.forEach(walk);
+    };
+
+    (geojson.features || []).forEach(feature => {
+      if (!feature || !feature.geometry) return;
+      walk(feature.geometry.coordinates);
+    });
+
+    if (!Number.isFinite(minX) || !Number.isFinite(minY) || !Number.isFinite(maxX) || !Number.isFinite(maxY)) {
+      return null;
+    }
+    return [[minX, minY], [maxX, maxY]];
+  }
+
+  async function getOvertureVectorLayerId() {
+    if (!overtureVectorLayerIdPromise) {
+      overtureVectorLayerIdPromise = overtureBuildingsTileset
+        .getMetadata()
+        .then((metadata) => {
+          const layers = metadata && Array.isArray(metadata.vector_layers) ? metadata.vector_layers : [];
+          const preferred = layers.find((layer) => typeof layer.id === 'string' && /build/i.test(layer.id));
+          if (preferred && preferred.id) return preferred.id;
+          if (layers[0] && layers[0].id) return layers[0].id;
+          return 'buildings';
+        })
+        .catch((error) => {
+          if (!loggedOvertureMetadataError) {
+            console.warn('Unable to read Overture buildings metadata', error);
+            loggedOvertureMetadataError = true;
+          }
+          return 'buildings';
+        });
+    }
+    return overtureVectorLayerIdPromise;
+  }
+
+  async function ensureOvertureBuildings(map, beforeLayerId) {
+    if (!map || typeof map.addSource !== 'function') return;
+
+    const layerId = await getOvertureVectorLayerId();
+    if (!layerId) return;
+
+    const sourceId = 'overture-buildings';
+    const flatLayerId = 'overture-buildings-flat';
+    const extrusionLayerId = 'overture-buildings-3d';
+
+    try {
+      if (map.getLayer(flatLayerId)) map.removeLayer(flatLayerId);
+      if (map.getLayer(extrusionLayerId)) map.removeLayer(extrusionLayerId);
+      if (map.getSource(sourceId)) map.removeSource(sourceId);
+
+      try { map.setLayoutProperty('building', 'visibility', 'none'); } catch (_) {}
+      try { map.setLayoutProperty('building-3d', 'visibility', 'none'); } catch (_) {}
+
+      map.addSource(sourceId, {
+        type: 'vector',
+        url: `pmtiles://${OVERTURE_BUILDINGS_PM_URL}`,
+        maxzoom: 15,
+        attribution: OVERTURE_BUILDINGS_ATTRIBUTION
+      });
+
+      const before = beforeLayerId || undefined;
+
+      map.addLayer({
+        id: flatLayerId,
+        type: 'fill',
+        source: sourceId,
+        'source-layer': layerId,
+        minzoom: 12,
+        paint: {
+          'fill-color': OVERTURE_BUILDING_COLOR_EXPR,
+          'fill-opacity': ['interpolate', ['linear'], ['zoom'], 11.5, 0.0, 12.4, 0.7, 13.2, 0.82, 14.2, 0.9],
+          'fill-outline-color': 'rgba(121, 109, 93, 0.35)'
+        }
+      }, before);
+
+      map.addLayer({
+        id: extrusionLayerId,
+        type: 'fill-extrusion',
+        source: sourceId,
+        'source-layer': layerId,
+        minzoom: 14,
+        paint: {
+          'fill-extrusion-color': OVERTURE_BUILDING_COLOR_EXPR,
+          'fill-extrusion-opacity': 0.96,
+          'fill-extrusion-height': OVERTURE_BUILDING_HEIGHT_EXPR,
+          'fill-extrusion-base': OVERTURE_BUILDING_BASE_EXPR
+        }
+      }, before);
+    } catch (error) {
+      console.warn('Unable to add Overture buildings layer', error);
+    }
+  }
+
+  function ensureGpxLayers(map, data, beforeLayerId) {
+    if (!map) return;
+    const emptyCollection = { type: 'FeatureCollection', features: [] };
+    const dataset = data && Array.isArray(data.features) ? data : emptyCollection;
+
+    const existingSource = map.getSource(GPX_SOURCE_ID);
+    if (existingSource) {
+      existingSource.setData(dataset);
+    } else if (typeof map.addSource === 'function') {
+      map.addSource(GPX_SOURCE_ID, {
+        type: 'geojson',
+        data: dataset
+      });
+    }
+
+    const before = beforeLayerId || undefined;
+
+    if (!map.getLayer(GPX_LINE_LAYER_ID)) {
+      map.addLayer({
+        id: GPX_LINE_LAYER_ID,
+        type: 'line',
+        source: GPX_SOURCE_ID,
+        filter: ['match', ['geometry-type'], ['LineString', 'MultiLineString'], true, false],
+        layout: {
+          'line-cap': 'round',
+          'line-join': 'round'
+        },
+        paint: {
+          'line-color': '#ff6b3a',
+          'line-width': ['interpolate', ['linear'], ['zoom'], 10, 2.4, 12, 3.6, 14, 5.2, 16, 7.5],
+          'line-opacity': 0.9
+        }
+      }, before);
+    } else if (before) {
+      try { map.moveLayer(GPX_LINE_LAYER_ID, before); } catch (_) {}
+    }
+
+    if (!map.getLayer(GPX_POINT_LAYER_ID)) {
+      map.addLayer({
+        id: GPX_POINT_LAYER_ID,
+        type: 'circle',
+        source: GPX_SOURCE_ID,
+        filter: ['==', ['geometry-type'], 'Point'],
+        paint: {
+          'circle-radius': ['interpolate', ['linear'], ['zoom'], 8, 4, 12, 5.5, 16, 8],
+          'circle-color': '#ffffff',
+          'circle-opacity': 0.95,
+          'circle-stroke-color': '#ff6b3a',
+          'circle-stroke-width': ['interpolate', ['linear'], ['zoom'], 8, 1.2, 12, 1.6, 16, 2.4]
+        }
+      }, before);
+    } else if (before) {
+      try { map.moveLayer(GPX_POINT_LAYER_ID, before); } catch (_) {}
+    }
+  }
+
+  function zoomToGeojson(map, geojson) {
+    if (!map || !geojson) return;
+    const bounds = computeGeojsonBounds(geojson);
+    if (!bounds) return;
+    const [[minX, minY], [maxX, maxY]] = bounds;
+    if (minX === maxX && minY === maxY) {
+      const currentZoom = typeof map.getZoom === 'function' ? map.getZoom() : 13;
+      const targetZoom = Number.isFinite(currentZoom) ? Math.max(13, currentZoom) : 13;
+      map.flyTo({ center: [minX, minY], zoom: targetZoom });
+      return;
+    }
+    map.fitBounds(bounds, {
+      padding: { top: 80, bottom: 80, left: 80, right: 80 },
+      maxZoom: 15,
+      duration: 1200
+    });
+  }
+  const SKY_SETTINGS = {
+    'sky-color': '#bcd0e6',
+    'sky-horizon-blend': 0.35,
+    'horizon-color': '#e6effa',
+    'horizon-fog-blend': 0.35,
+    'fog-color': '#bcd0e6',
+    'fog-ground-blend': 0.15
+  };
+  const VIEW_MODES = { THREED: '3d', TWOD: '2d' };
+  const DEFAULT_3D_ORIENTATION = { pitch: 60, bearing: -18.6 };
+  const GPX_SOURCE_ID = 'imported-gpx';
+  const GPX_LINE_LAYER_ID = 'imported-gpx-line';
+  const GPX_POINT_LAYER_ID = 'imported-gpx-points';
+
+  // Ensure SW is ready (needed for contour DEM proxy)
+  async function waitForSWReady() {
+    if (!('serviceWorker' in navigator)) return;
+    try { await navigator.serviceWorker.register('./sw.js', { scope: './' }); } catch {}
+    await navigator.serviceWorker.ready;
+    if (!navigator.serviceWorker.controller) { location.reload(); await new Promise(()=>{}); }
+  }
+
+  (async () => {
+    await waitForSWReady();
+
+    // Mapterhorn protocol for DEM
+    maplibregl.addProtocol('mapterhorn', async (params, abortController) => {
+      const [z, x, y] = params.url.replace('mapterhorn://', '').split('/').map(Number);
+      const name = z <= 12 ? 'planet' : `6-${x >> (z - 6)}-${y >> (z - 6)}`;
+      const url = `pmtiles://https://download.mapterhorn.com/${name}.pmtiles/${z}/${x}/${y}.webp`;
+      const resp = await pmtilesProtocol.tile({ ...params, url }, abortController);
+      if (resp.data === null) throw new Error(`Tile z=${z} x=${x} y=${y} not found.`);
+      return resp;
+    });
+
+    // Load VersaTiles style upfront so we can patch glyphs/sprite
+    const versaStyle = await fetch(VERSATILES_LOCAL_JSON, { cache: 'no-store' }).then(r => r.json());
+    versaStyle.glyphs = 'https://demotiles.maplibre.org/font/{fontstack}/{range}.pbf';
+    if ('sprite' in versaStyle) delete versaStyle.sprite;
+
+    // Map init with VersaTiles
+    const map = new maplibregl.Map({
+      container: 'map',
+      hash: true,
+      center: [7.6586, 45.9763],
+      zoom: 11.7,
+      pitch: DEFAULT_3D_ORIENTATION.pitch,
+      bearing: DEFAULT_3D_ORIENTATION.bearing,
+      style: versaStyle,
+      maxZoom: 18,
+      maxPitch: 85,
+      fadeDuration: TILE_FADE_DURATION
+    });
+
+    maplibrePreload(map, {
+      text: 'Preparing Matterhorn…',
+      minDuration: 600,
+      background: 'linear-gradient(135deg, rgba(5,15,24,0.92) 0%, rgba(6,24,36,0.92) 50%, rgba(10,34,46,0.92) 100%)'
+    });
+
+    let currentGpxData = null;
+    const gpxFileInput = document.getElementById('gpxFileInput');
+    const gpxImportButton = document.getElementById('gpxImportButton');
+
+    function applyGpxData(geojson) {
+      currentGpxData = geojson;
+      const applyLayers = () => {
+        ensureGpxLayers(map, currentGpxData);
+        if (geojson && geojson.features && geojson.features.length) {
+          zoomToGeojson(map, geojson);
+        }
+      };
+      if (typeof map.isStyleLoaded === 'function' && !map.isStyleLoaded()) {
+        map.once('style.load', applyLayers);
+      } else {
+        applyLayers();
+      }
+    }
+
+    if (gpxImportButton && gpxFileInput) {
+      gpxImportButton.addEventListener('click', () => {
+        gpxFileInput.click();
+      });
+
+      gpxFileInput.addEventListener('change', async () => {
+        const file = gpxFileInput.files && gpxFileInput.files[0];
+        if (!file) return;
+        try {
+          const text = await file.text();
+          const geojson = parseGpxToGeoJson(text);
+          if (!geojson || !geojson.features || geojson.features.length === 0) {
+            window.alert('No GPX features were found in the selected file.');
+          } else {
+            applyGpxData(geojson);
+          }
+        } catch (error) {
+          console.error('Failed to import GPX file', error);
+          window.alert('Unable to load the selected GPX file. Please ensure it is valid.');
+        } finally {
+          gpxFileInput.value = '';
+        }
+      });
+    }
+
+    // Silence missing sprite warnings
+    map.on('styleimagemissing', (e) => {
+      if (map.hasImage(e.id)) return;
+      const data = new Uint8Array([0,0,0,0]);
+      map.addImage(e.id, { width:1, height:1, data });
+    });
+
+    // Contour DEM via SW
+    const PROXY_ABS = `${window.location.origin}/mapterhorn-dem/{z}/{x}/{y}`;
+    const demSource = new mlcontour.DemSource({
+      url: PROXY_ABS, encoding: 'terrarium', maxzoom: 12, worker: true
+    });
+    demSource.setupMaplibre(maplibregl);
+
+    // Helper: set opacity across base style layers (not our overlays)
+    function setBaseStyleOpacity(map, alpha) {
+      const style = map.getStyle();
+      if (!style || !style.layers) return;
+      for (const layer of style.layers) {
+        const id = layer.id;
+        const type = layer.type;
+
+        // Skip our custom overlays so they keep independent controls
+        if (['s2cloudless','color-relief','hillshade','contours','contour-text'].includes(id)) continue;
+
+        const setIf = (prop, value) => {
+          try {
+            const cur = map.getPaintProperty(id, prop);
+            if (cur !== undefined) map.setPaintProperty(id, prop, value);
+          } catch (_) {}
+        };
+
+        switch (type) {
+          case 'background': setIf('background-opacity', alpha); break;
+          case 'fill': setIf('fill-opacity', alpha); break;
+          case 'line': setIf('line-opacity', alpha); break;
+          case 'symbol': setIf('text-opacity', alpha); setIf('icon-opacity', alpha); break;
+          case 'circle': setIf('circle-opacity', alpha); break;
+          case 'fill-extrusion': setIf('fill-extrusion-opacity', alpha); break;
+          case 'heatmap': setIf('heatmap-opacity', alpha); break;
+          case 'raster': setIf('raster-opacity', alpha); break;
+          default: break;
+        }
+      }
+    }
+
+    // Overlay re-apply (clean, then add; contours always under topmost label)
+    let currentViewMode = VIEW_MODES.THREED;
+    let last3DOrientation = { ...DEFAULT_3D_ORIENTATION };
+    const vignetteEl = document.querySelector('.vignette');
+    const viewToggleBtn = document.getElementById('toggle3D');
+
+    function updateViewToggle(mode) {
+      if (!viewToggleBtn) return;
+      const is3D = mode === VIEW_MODES.THREED;
+      viewToggleBtn.classList.toggle('active', is3D);
+      const nextLabel = is3D ? 'Switch to 2D' : 'Switch to 3D';
+      viewToggleBtn.setAttribute('aria-pressed', String(is3D));
+      viewToggleBtn.setAttribute('aria-label', nextLabel);
+      viewToggleBtn.setAttribute('title', nextLabel);
+    }
+
+    function syncTerrainAndSky() {
+      if (currentViewMode === VIEW_MODES.THREED) {
+        if (map.getSource('terrainSource')) {
+          map.setTerrain({ source: 'terrainSource', exaggeration: 1 });
+        }
+        map.setSky(SKY_SETTINGS);
+      } else {
+        map.setTerrain(null);
+        map.setSky(null);
+      }
+      if (vignetteEl) vignetteEl.dataset.mode = currentViewMode;
+    }
+
+    const PEAK_POINTER_ID = 'peak-pointer';
+
+    function createPeakPointerImage(color = '#3ab7c6') {
+      const width = 48;
+      const height = 96;
+      const canvas = document.createElement('canvas');
+      canvas.width = width;
+      canvas.height = height;
+      const ctx = canvas.getContext('2d');
+      ctx.clearRect(0, 0, width, height);
+
+      const centerX = width / 2;
+      const topOffset = 8;
+      const stemWidth = width * 0.16;
+      ctx.strokeStyle = color;
+      ctx.lineWidth = stemWidth;
+      ctx.lineCap = 'round';
+      ctx.beginPath();
+      ctx.moveTo(centerX, topOffset);
+      ctx.lineTo(centerX, height - width * 0.28);
+      ctx.stroke();
+
+      ctx.fillStyle = color;
+      const tipRadius = width * 0.24;
+      ctx.beginPath();
+      ctx.arc(centerX, height - tipRadius, tipRadius, 0, Math.PI * 2);
+      ctx.fill();
+
+      return ctx.getImageData(0, 0, width, height);
+    }
+
+    function ensurePeakPointerImage(map) {
+      if (map.hasImage(PEAK_POINTER_ID)) return;
+      const pointerImage = createPeakPointerImage();
+      map.addImage(PEAK_POINTER_ID, pointerImage, { pixelRatio: 2 });
+    }
+
+    function updatePeakLabelLayer(map, layerId) {
+      if (!map.getLayer(layerId)) return;
+      ensurePeakPointerImage(map);
+
+      const textField = [
+        'format',
+        ['coalesce', ['get', 'name:en'], ['get', 'name']],
+        { 'font-scale': 1 },
+        '\n',
+        {},
+        ['concat', ['number-format', ['get', 'ele'], { 'maximumFractionDigits': 0 }], ' m'],
+        { 'font-scale': 0.85 }
+      ];
+
+      map.setLayoutProperty(layerId, 'icon-image', PEAK_POINTER_ID);
+      map.setLayoutProperty(layerId, 'icon-size', 0.42);
+      map.setLayoutProperty(layerId, 'icon-anchor', 'top');
+      map.setLayoutProperty(layerId, 'icon-offset', [0, 0]);
+      map.setLayoutProperty(layerId, 'text-anchor', 'bottom');
+      map.setLayoutProperty(layerId, 'text-offset', [0, -1.4]);
+      map.setLayoutProperty(layerId, 'text-field', textField);
+      map.setLayoutProperty(layerId, 'text-font', ['Noto Sans Bold']);
+      map.setLayoutProperty(layerId, 'text-line-height', 1.15);
+      map.setLayoutProperty(layerId, 'symbol-spacing', 250);
+      map.setLayoutProperty(layerId, 'text-max-width', 6);
+
+      map.setPaintProperty(layerId, 'icon-opacity', 0.9);
+      map.setPaintProperty(layerId, 'text-color', '#133540');
+      map.setPaintProperty(layerId, 'text-halo-color', 'rgba(255,255,255,0.95)');
+      map.setPaintProperty(layerId, 'text-halo-width', 2.2);
+      map.setPaintProperty(layerId, 'text-halo-blur', 0.4);
+    }
+
+    function updatePeakLabels(map) {
+      updatePeakLabelLayer(map, 'Mountain peak labels');
+      updatePeakLabelLayer(map, 'Volcano peak labels');
+    }
+
+    function applyViewMode(mode, { animate = true } = {}) {
+      if (mode === currentViewMode && animate) {
+        // Already in requested mode; still ensure UI reflects state.
+        updateViewToggle(mode);
+        if (vignetteEl) vignetteEl.dataset.mode = currentViewMode;
+        return;
+      }
+
+      const is3D = mode === VIEW_MODES.THREED;
+      if (!is3D) {
+        last3DOrientation = {
+          pitch: map.getPitch(),
+          bearing: map.getBearing()
+        };
+      }
+
+      currentViewMode = mode;
+      updateViewToggle(mode);
+      if (vignetteEl) vignetteEl.dataset.mode = mode;
+
+      const targetOrientation = is3D ? last3DOrientation : { pitch: 0, bearing: 0 };
+      if (animate) {
+        map.easeTo({
+          pitch: targetOrientation.pitch,
+          bearing: targetOrientation.bearing,
+          duration: 1000
+        });
+      } else {
+        map.setPitch(targetOrientation.pitch);
+        map.setBearing(targetOrientation.bearing);
+      }
+
+      if (map.dragRotate && typeof map.dragRotate[is3D ? 'enable' : 'disable'] === 'function') {
+        map.dragRotate[is3D ? 'enable' : 'disable']();
+      }
+      if (map.touchZoomRotate && typeof map.touchZoomRotate[is3D ? 'enableRotation' : 'disableRotation'] === 'function') {
+        map.touchZoomRotate[is3D ? 'enableRotation' : 'disableRotation']();
+      }
+
+      syncTerrainAndSky();
+    }
+
+    if (viewToggleBtn) {
+      viewToggleBtn.addEventListener('click', () => {
+        const nextMode = currentViewMode === VIEW_MODES.THREED ? VIEW_MODES.TWOD : VIEW_MODES.THREED;
+        applyViewMode(nextMode);
+      });
+    }
+
+    if (vignetteEl) {
+      vignetteEl.dataset.mode = currentViewMode;
+    }
+    updateViewToggle(currentViewMode);
+
+    async function applyOverlays() {
+      const rmL = id => { if (map.getLayer(id)) map.removeLayer(id); };
+      const rmS = id => { if (map.getSource(id)) map.removeSource(id); };
+
+      // Topmost label (symbol) layer id
+      const liveLayers = map.getStyle().layers || [];
+      let topLabelId = null;
+      for (let i = liveLayers.length - 1; i >= 0; i--) {
+        if (liveLayers[i].type === 'symbol') { topLabelId = liveLayers[i].id; break; }
+      }
+
+      // Remove layers first, then sources
+      rmL('overture-buildings-3d');
+      rmL('overture-buildings-flat');
+      rmL('contour-text'); rmL('contours');
+      rmL('hillshade'); rmL('color-relief');
+      rmL('s2cloudless');
+      rmS('overture-buildings');
+      rmS('contours'); rmS('hillshadeSource'); rmS('reliefDem'); rmS('terrainSource');
+      rmS('s2cloudless');
+
+      // Sources
+      map.addSource('terrainSource', {
+        type: 'raster-dem',
+        tiles: ['mapterhorn://{z}/{x}/{y}'],
+        encoding: 'terrarium',
+        tileSize: 512,
+        attribution: '<a href="https://mapterhorn.com/attribution">© Mapterhorn</a>'
+      });
+      map.addSource('hillshadeSource', {
+        type: 'raster-dem',
+        tiles: ['mapterhorn://{z}/{x}/{y}'],
+        encoding: 'terrarium',
+        tileSize: 512,
+        attribution: '<a href="https://mapterhorn.com/attribution">© Mapterhorn</a>'
+      });
+      map.addSource('reliefDem', {
+        type: 'raster-dem',
+        tiles: ['mapterhorn://{z}/{x}/{y}'],
+        encoding: 'terrarium',
+        tileSize: 512
+      });
+
+      // Sentinel-2 Cloudless (EOX) raster overlay
+      map.addSource('s2cloudless', {
+        type: 'raster',
+        tiles: [S2C_URL],
+        tileSize: 256,
+        attribution: '<a href="https://s2maps.eu/">© Sentinel-2 cloudless by EOX IT Services GmbH</a>'
+      });
+
+      // Imagery below relief/hillshade so those effects read on top
+      map.addLayer({
+        id: 's2cloudless',
+        type: 'raster',
+        source: 's2cloudless',
+        paint: {
+          'raster-opacity': S2_OPACITY,
+          'raster-resampling': 'linear',
+          'raster-fade-duration': S2_FADE_DURATION
+        }
+      }, topLabelId || undefined);
+
+      // Color relief
+      map.addLayer({
+        id: 'color-relief',
+        type: 'color-relief',
+        source: 'reliefDem',
+        paint: {
+          'color-relief-color': [
+            'interpolate', ['linear'], ['elevation'],
+            0, '#254a38', 400, '#2f6b4a', 800, '#5b8f5f',
+            1200, '#7fa36e', 1600, '#9eb17b',
+            2000, '#b9bf8a', 2300, '#c9c38f',
+            2600, '#b6ab93', 2900, '#9e978e', 3200, '#8a8a8a',
+            3500, '#aeb6c0', 3800, '#cfd6de', 4100, '#f2f3f5'
+          ],
+          'color-relief-opacity': RELIEF_OPACITY
+        }
+      }, topLabelId || undefined);
+
+      // Hillshade (anchored to map)
+      map.addLayer({
+        id: 'hillshade',
+        type: 'hillshade',
+        source: 'hillshadeSource',
+        paint: {
+          'hillshade-illumination-anchor': 'map',
+          'hillshade-illumination-direction': [270, 315, 0, 45],
+          'hillshade-illumination-altitude': [30, 30, 30, 30],
+          'hillshade-exaggeration': 0.22,
+          'hillshade-highlight-color': 'rgba(255,255,255,0.85)',
+          'hillshade-shadow-color':   'rgba(0,0,0,0.55)'
+        }
+      }, topLabelId || undefined);
+
+      await ensureOvertureBuildings(map, topLabelId);
+
+      // Contours
+      map.addSource('contours', {
+        type: 'vector',
+        tiles: [
+          demSource.contourProtocolUrl({
+            multiplier: 1,
+            thresholds: { 11:[60,300], 12:[30,150], 13:[30,150], 14:[15,60], 15:[6,30] },
+            elevationKey: 'ele', levelKey: 'level', contourLayer: 'contours'
+          })
+        ],
+        maxzoom: 16
+      });
+
+      map.addLayer({
+        id: 'contours',
+        type: 'line',
+        source: 'contours',
+        'source-layer': 'contours',
+        layout: { 'line-join': 'round' },
+        paint: {
+          'line-color': 'rgba(0,0,0,0.55)',
+          'line-width': ['match', ['get', 'level'], 1, 1, 0.5],
+          'line-opacity': ['interpolate', ['linear'], ['zoom'], 13.4, 0, 13.5, 0.45, 15, 0.85, 17, 1]
+        }
+      });
+      map.addLayer({
+        id: 'contour-text',
+        type: 'symbol',
+        source: 'contours',
+        'source-layer': 'contours',
+        filter: ['>', ['get', 'level'], 0],
+        layout: {
+          'symbol-placement': 'line',
+          'text-anchor': 'center',
+          'text-size': 10,
+          'text-field': ['concat', ['number-format', ['get', 'ele'], { 'maximumFractionDigits': 0 }], ' m'],
+          'text-font': ['Noto Sans Bold']
+        },
+        paint: {
+          'text-halo-color': 'white',
+          'text-halo-width': 1,
+          'text-opacity': ['interpolate', ['linear'], ['zoom'], 13.4, 0, 13.6, 0.5, 14.2, 0.9]
+        }
+      });
+      if (topLabelId) {
+        map.moveLayer('contours', topLabelId);
+        map.moveLayer('contour-text', topLabelId);
+      }
+
+      ensureGpxLayers(map, currentGpxData, topLabelId);
+
+      const symbolLayers = (map.getStyle().layers || []).filter(l => l.type === 'symbol');
+      symbolLayers.forEach(l => map.moveLayer(l.id));
+
+      // Sky/Fog / Terrain sync with view mode
+      syncTerrainAndSky();
+
+      // Reflect S2 toggle state
+      const s2Btn = document.getElementById('toggleS2');
+      if (s2Btn) {
+        const vis = (map.getLayoutProperty('s2cloudless', 'visibility') || 'visible') !== 'none';
+        s2Btn.classList.toggle('active', vis);
+      }
+
+      // Apply current base opacity to all base layers after style is ready
+      setBaseStyleOpacity(map, 1);
+      updatePeakLabels(map);
+    }
+
+    // After the style loads, wire overlays
+    map.on('style.load', applyOverlays);
+
+    // Hillshade method switcher
+    const methodButtons = Array.from(document.querySelectorAll('.hs-panel .btn'));
+    const DEFAULT_METHOD = 'igor';
+    function setHillshadeMethod(method) {
+      methodButtons.forEach(b => b.classList.toggle('active', b.dataset.method === method));
+      if (!map.getLayer('hillshade')) return;
+
+      map.setPaintProperty('hillshade', 'hillshade-illumination-anchor', 'map');
+      map.setPaintProperty('hillshade', 'hillshade-illumination-direction', [270, 315, 0, 45]);
+      map.setPaintProperty('hillshade', 'hillshade-illumination-altitude', [30, 30, 30, 30]);
+      map.setPaintProperty('hillshade', 'hillshade-method', method);
+
+      if (method === 'combined') {
+        map.setPaintProperty('hillshade', 'hillshade-exaggeration', 0.23);
+        map.setPaintProperty('hillshade', 'hillshade-highlight-color', 'rgba(255,255,255,0.88)');
+        map.setPaintProperty('hillshade', 'hillshade-shadow-color',   'rgba(0,0,0,0.58)');
+      } else { // igor
+        map.setPaintProperty('hillshade', 'hillshade-exaggeration', 0.24);
+        map.setPaintProperty('hillshade', 'hillshade-highlight-color', 'rgba(255,255,255,0.9)');
+        map.setPaintProperty('hillshade', 'hillshade-shadow-color',   'rgba(0,0,0,0.6)');
+      }
+    }
+    methodButtons.forEach(btn => btn.addEventListener('click', () => setHillshadeMethod(btn.dataset.method)));
+    map.once('style.load', () => setHillshadeMethod(DEFAULT_METHOD));
+
+    // Ensure initial mode is synced without animation once map is ready
+    map.once('style.load', () => applyViewMode(currentViewMode, { animate: false }));
+
+    // S2 Cloudless toggle
+    const s2Btn = document.getElementById('toggleS2');
+    if (s2Btn) {
+      s2Btn.addEventListener('click', () => {
+        if (!map.getLayer('s2cloudless')) return;
+        const vis = map.getLayoutProperty('s2cloudless', 'visibility') || 'visible';
+        const next = vis === 'none' ? 'visible' : 'none';
+        map.setLayoutProperty('s2cloudless', 'visibility', next);
+        s2Btn.classList.toggle('active', next === 'visible');
+      });
+    }
+    // Initial base is VersaTiles; overlays apply on first style.load.
+  })();
+</script>
+</body>
+</html>
+